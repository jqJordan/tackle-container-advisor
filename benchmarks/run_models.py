# *****************************************************************
# Copyright IBM Corporation 2021
# Licensed under the Eclipse Public License 2.0, Version 2.0 (the "License");
# you may not use this file except in compliance with the License.
# Unless required by applicable law or agreed to in writing, software
# distributed under the License is distributed on an "AS IS" BASIS,
# WITHOUT WARRANTIES OR CONDITIONS OF ANY KIND, either express or implied.
# See the License for the specific language governing permissions and
# limitations under the License.
# *****************************************************************

import os
import json
import time
import copy
import configparser
import argparse
import logging


def parser():
    parser = argparse.ArgumentParser(description="Train and evaluate TCA entity standardization models")
    parser.add_argument("-model_type", type=str, default="tf_idf", help="tf_idf (default) | wiki_data_api | all")
    parser.add_argument("-mode", type=str, default="deploy", help="deploy (default) | benchmark")
    return parser.parse_args()


def print_gh_markdown(table_data):
    """
    Creates a table of results in github markdown format
    :param table_data
    :type  table_data: <class 'dict'>

    :returns: Return cleaned string with non-ascii characters removed/replaced
    """
<<<<<<< HEAD
    logging.info(f"<p><table>")
    logging.info(f"<thead>")
    logging.info(f"<tr><th>Method</th><th>top-1</th><th>top-3</th><th>top-5</th><th>top-10</th><th>top-inf(count)</th><th>False positive rate</th><th>Runtime (on cpu)</th></tr>")
    logging.info(f"</thead>")
    logging.info(f"<tbody>")
    for model, data in table_data.items():
        cpu_time = data["time"]
        top_k    = data["topk"]
        kns      = data["kns"]
        fpr      = data["fpr"]
        unks     = data["unks"]
        logging.info(f"<tr><td>{model}</td><td>{top_k[0]/max(1,kns):.2f}</td><td>{top_k[1]/max(1,kns):.2f}</td><td>{top_k[2]/max(1,kns):.2f}</td><td>{top_k[3]/max(1,kns):.2f}</td><td>{top_k[4]/max(1,kns):.2f} ({top_k[4]}/{kns})</td><td>{fpr/max(1,unks):.2f}({fpr}/{unks})</td><td>{cpu_time:.2f}s</td></tr>")
    logging.info(f"</tbody>")
    logging.info(f"</table></p>")

=======
    print(f"<p><table>")
    print(f"<thead>")
    print(
        f"<tr><th>Method</th><th>top-1</th><th>top-3</th><th>top-5</th><th>top-10</th><th>top-inf(count)</th><th>False positive rate</th><th>Runtime (on cpu)</th></tr>")
    print(f"</thead>")
    print(f"<tbody>")
    for model, data in table_data.items():
        cpu_time = data["time"]
        top_k = data["topk"]
        kns = data["kns"]
        fpr = data["fpr"]
        unks = data["unks"]
        print(
            f"<tr><td>{model}</td><td>{top_k[0] / kns:.2f}</td><td>{top_k[1] / kns:.2f}</td><td>{top_k[2] / kns:.2f}</td><td>{top_k[3] / kns:.2f}</td><td>{top_k[4] / kns:.2f} ({top_k[4]}/{kns})</td><td>{fpr / max(1, unks):.2f}({fpr}/{unks})</td><td>{cpu_time:.2f}s</td></tr>")
    print(f"</tbody>")
    print(f"</table></p>")
>>>>>>> 67a2a06e


def topk(json_data):
    """
    Computes the top-1,3,5,10,inf for predictions in json_data
    :param json_data
    :type  json_data: <class 'dict'>

    :returns: Return cleaned string with non-ascii characters removed/replaced
    """
<<<<<<< HEAD
    label  = json_data.get("label", "label")
    top_k  = (0, 0, 0, 0, 0) # Top-1, top-3, top-5, top-10, top-inf
    unks   = 0
    fpr    = 0
    kns    = 0
=======
    top_k = (0, 0, 0, 0, 0)  # Top-1, top-3, top-5, top-10, top-inf
    unks = 0
    fpr = 0
    kns = 0
>>>>>>> 67a2a06e
    for idx in json_data["data"]:
        correct = json_data["data"][idx].get(label, None)
        predictions = json_data["data"][idx].get("predictions", [])
        if correct is None:
            unks += 1
        else:
            kns += 1
        if predictions:
            if correct is None:
                fpr += 1
                continue
            for i, pred in enumerate(predictions):
<<<<<<< HEAD
                if (pred[0] == correct):
                    top_k = (top_k[0],top_k[1],top_k[2],top_k[3],top_k[4]+1)
=======
                if (pred[0] == label):
                    top_k = (top_k[0], top_k[1], top_k[2], top_k[3], top_k[4] + 1)
>>>>>>> 67a2a06e
                    if i <= 0:
                        top_k = (top_k[0] + 1, top_k[1], top_k[2], top_k[3], top_k[4])
                    if i <= 2:
                        top_k = (top_k[0], top_k[1] + 1, top_k[2], top_k[3], top_k[4])
                    if i <= 4:
                        top_k = (top_k[0], top_k[1], top_k[2] + 1, top_k[3], top_k[4])
                    if i <= 9:
                        top_k = (top_k[0], top_k[1], top_k[2], top_k[3] + 1, top_k[4])
                    break
<<<<<<< HEAD
=======

    return {"topk": top_k, "kns": kns, "fpr": fpr, "unks": unks}
>>>>>>> 67a2a06e

    return {"topk": top_k, "kns": kns, "fpr": fpr, "unks": unks}

if __name__ == "__main__":
    logging.basicConfig(level=logging.INFO, format="[%(asctime)s] %(name)s:%(levelname)s in %(filename)s:%(lineno)s - %(message)s", filemode='w')

    args = parser()

    model_type = args.model_type
    mode = args.mode

<<<<<<< HEAD
    table_data       = {}

    config    = configparser.ConfigParser()
=======
    table_data = {}

    config = configparser.ConfigParser()
>>>>>>> 67a2a06e
    common = os.path.join("config", "common.ini")
    config.read(common)

    try:
        data_dir = config['general']['data_dir']
    except KeyError as k:
        logging.error(f'{k} is not a key in your common.ini file.')
        exit()
<<<<<<< HEAD
    
    task = {'tca': 'tca', 'wikidata':'tca', 'deploy': 'tca'}
    tca_infer_file_name = os.path.join(data_dir, task[mode], "infer.json")
=======

    tca_infer_file_name = os.path.join(data_dir, "tca", "infer.json")
>>>>>>> 67a2a06e
    with open(tca_infer_file_name, 'r', encoding='utf-8') as tca_infer_file:
        tca_infer_data = json.load(tca_infer_file)

    wikidata_infer_file_name = os.path.join(data_dir, "wikidata", "infer.json")
    with open(wikidata_infer_file_name, 'r', encoding='utf-8') as wikidata_infer_file:
        wikidata_infer_data = json.load(wikidata_infer_file)

    if model_type == "tf_idf" or model_type == "all":
        logging.info("----------- TFIDF -------------")
        from entity_standardizer.tfidf import TFIDF

        if mode != 'deploy':
            mode = 'tca'
        tfidf = TFIDF(mode)
        tfidf_start = time.time()
        tfidf_infer = copy.deepcopy(tca_infer_data)
        tfidf_infer = tfidf.infer(tfidf_infer)
        tfidf_end = time.time()
        tfidf_time = (tfidf_end - tfidf_start)
        tfidf_topk = topk(tfidf_infer)
        table_data["tfidf"] = {}
        table_data["tfidf"]["topk"] = tfidf_topk["topk"]
        table_data["tfidf"]["kns"] = tfidf_topk["kns"]
        table_data["tfidf"]["fpr"] = tfidf_topk["fpr"]
        table_data["tfidf"]["unks"] = tfidf_topk["unks"]
        table_data["tfidf"]["time"] = tfidf_time
<<<<<<< HEAD
    
    '''
=======

>>>>>>> 67a2a06e
    if model_type == "wiki_data_api" or model_type == "all":
        logging.info("----------- WIKIDATA API -------------")
        from entity_standardizer.wdapi import WDAPI

        if mode != 'deploy':
            mode = 'wikidata'
        wdapi = WDAPI(mode)
        wdapi_start = time.time()
        wdapi_infer = copy.deepcopy(wikidata_infer_data)
        wdapi_infer = wdapi.infer(wdapi_infer)
        wdapi_end = time.time()
        wdapi_time = (wdapi_end - wdapi_start)
        wdapi_topk = topk(wdapi_infer)
        table_data["wdapi"] = {}
        table_data["wdapi"]["topk"] = wdapi_topk["topk"]
        table_data["wdapi"]["kns"] = wdapi_topk["kns"]
        table_data["wdapi"]["fpr"] = wdapi_topk["fpr"]
        table_data["wdapi"]["unks"] = wdapi_topk["unks"]
        table_data["wdapi"]["time"] = wdapi_time
<<<<<<< HEAD
    '''
=======

>>>>>>> 67a2a06e
    print_gh_markdown(table_data)<|MERGE_RESOLUTION|>--- conflicted
+++ resolved
@@ -33,7 +33,7 @@
 
     :returns: Return cleaned string with non-ascii characters removed/replaced
     """
-<<<<<<< HEAD
+    
     logging.info(f"<p><table>")
     logging.info(f"<thead>")
     logging.info(f"<tr><th>Method</th><th>top-1</th><th>top-3</th><th>top-5</th><th>top-10</th><th>top-inf(count)</th><th>False positive rate</th><th>Runtime (on cpu)</th></tr>")
@@ -49,24 +49,6 @@
     logging.info(f"</tbody>")
     logging.info(f"</table></p>")
 
-=======
-    print(f"<p><table>")
-    print(f"<thead>")
-    print(
-        f"<tr><th>Method</th><th>top-1</th><th>top-3</th><th>top-5</th><th>top-10</th><th>top-inf(count)</th><th>False positive rate</th><th>Runtime (on cpu)</th></tr>")
-    print(f"</thead>")
-    print(f"<tbody>")
-    for model, data in table_data.items():
-        cpu_time = data["time"]
-        top_k = data["topk"]
-        kns = data["kns"]
-        fpr = data["fpr"]
-        unks = data["unks"]
-        print(
-            f"<tr><td>{model}</td><td>{top_k[0] / kns:.2f}</td><td>{top_k[1] / kns:.2f}</td><td>{top_k[2] / kns:.2f}</td><td>{top_k[3] / kns:.2f}</td><td>{top_k[4] / kns:.2f} ({top_k[4]}/{kns})</td><td>{fpr / max(1, unks):.2f}({fpr}/{unks})</td><td>{cpu_time:.2f}s</td></tr>")
-    print(f"</tbody>")
-    print(f"</table></p>")
->>>>>>> 67a2a06e
 
 
 def topk(json_data):
@@ -77,18 +59,13 @@
 
     :returns: Return cleaned string with non-ascii characters removed/replaced
     """
-<<<<<<< HEAD
+
     label  = json_data.get("label", "label")
     top_k  = (0, 0, 0, 0, 0) # Top-1, top-3, top-5, top-10, top-inf
     unks   = 0
     fpr    = 0
     kns    = 0
-=======
-    top_k = (0, 0, 0, 0, 0)  # Top-1, top-3, top-5, top-10, top-inf
-    unks = 0
-    fpr = 0
-    kns = 0
->>>>>>> 67a2a06e
+
     for idx in json_data["data"]:
         correct = json_data["data"][idx].get(label, None)
         predictions = json_data["data"][idx].get("predictions", [])
@@ -101,13 +78,9 @@
                 fpr += 1
                 continue
             for i, pred in enumerate(predictions):
-<<<<<<< HEAD
                 if (pred[0] == correct):
                     top_k = (top_k[0],top_k[1],top_k[2],top_k[3],top_k[4]+1)
-=======
-                if (pred[0] == label):
-                    top_k = (top_k[0], top_k[1], top_k[2], top_k[3], top_k[4] + 1)
->>>>>>> 67a2a06e
+
                     if i <= 0:
                         top_k = (top_k[0] + 1, top_k[1], top_k[2], top_k[3], top_k[4])
                     if i <= 2:
@@ -117,13 +90,9 @@
                     if i <= 9:
                         top_k = (top_k[0], top_k[1], top_k[2], top_k[3] + 1, top_k[4])
                     break
-<<<<<<< HEAD
-=======
 
     return {"topk": top_k, "kns": kns, "fpr": fpr, "unks": unks}
->>>>>>> 67a2a06e
 
-    return {"topk": top_k, "kns": kns, "fpr": fpr, "unks": unks}
 
 if __name__ == "__main__":
     logging.basicConfig(level=logging.INFO, format="[%(asctime)s] %(name)s:%(levelname)s in %(filename)s:%(lineno)s - %(message)s", filemode='w')
@@ -133,15 +102,10 @@
     model_type = args.model_type
     mode = args.mode
 
-<<<<<<< HEAD
     table_data       = {}
 
     config    = configparser.ConfigParser()
-=======
-    table_data = {}
 
-    config = configparser.ConfigParser()
->>>>>>> 67a2a06e
     common = os.path.join("config", "common.ini")
     config.read(common)
 
@@ -150,14 +114,10 @@
     except KeyError as k:
         logging.error(f'{k} is not a key in your common.ini file.')
         exit()
-<<<<<<< HEAD
-    
+
     task = {'tca': 'tca', 'wikidata':'tca', 'deploy': 'tca'}
     tca_infer_file_name = os.path.join(data_dir, task[mode], "infer.json")
-=======
 
-    tca_infer_file_name = os.path.join(data_dir, "tca", "infer.json")
->>>>>>> 67a2a06e
     with open(tca_infer_file_name, 'r', encoding='utf-8') as tca_infer_file:
         tca_infer_data = json.load(tca_infer_file)
 
@@ -184,12 +144,7 @@
         table_data["tfidf"]["fpr"] = tfidf_topk["fpr"]
         table_data["tfidf"]["unks"] = tfidf_topk["unks"]
         table_data["tfidf"]["time"] = tfidf_time
-<<<<<<< HEAD
     
-    '''
-=======
-
->>>>>>> 67a2a06e
     if model_type == "wiki_data_api" or model_type == "all":
         logging.info("----------- WIKIDATA API -------------")
         from entity_standardizer.wdapi import WDAPI
@@ -209,9 +164,6 @@
         table_data["wdapi"]["fpr"] = wdapi_topk["fpr"]
         table_data["wdapi"]["unks"] = wdapi_topk["unks"]
         table_data["wdapi"]["time"] = wdapi_time
-<<<<<<< HEAD
-    '''
-=======
 
->>>>>>> 67a2a06e
+
     print_gh_markdown(table_data)